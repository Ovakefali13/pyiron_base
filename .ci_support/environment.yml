--- conflicted
+++ resolved
@@ -10,19 +10,11 @@
 - h5io =0.1.2
 - h5py =3.3.0
 - numpy =1.21.1
-<<<<<<< HEAD
-- pandas =1.3.0
-=======
 - pandas =1.3.1
->>>>>>> e6ec29a4
 - pathlib2 =2.3.6
 - psutil =5.8.0
 - pyfileindex =0.0.6
 - pysqa =0.0.15
 - pytables =3.6.1
-<<<<<<< HEAD
 - sqlalchemy =1.4.22
-=======
-- sqlalchemy =1.4.21
->>>>>>> e6ec29a4
 - tqdm =4.61.2