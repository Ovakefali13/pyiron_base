# coding: utf-8
# Copyright (c) Max-Planck-Institut für Eisenforschung GmbH - Computational Materials Design (CM) Department
# Distributed under the terms of "New BSD License", see the LICENSE file.

import os
import sys
from io import StringIO
import numpy as np
<<<<<<< HEAD
from pyiron_base.generic.hdfio import FileHDFio, _get_safe_job_name
=======
from pyiron_base.generic.hdfio import FileHDFio, _is_ragged_in_1st_dim_only
>>>>>>> eeee758a
from pyiron_base._tests import PyironTestCase
import unittest


class TestFileHDFio(PyironTestCase):
    @classmethod
    def setUpClass(cls):
        cls.current_dir = os.path.dirname(os.path.abspath(__file__)).replace("\\", "/")
        cls.empty_hdf5 = FileHDFio(file_name=cls.current_dir + "/filehdfio_empty.h5")
        cls.full_hdf5 = FileHDFio(file_name=cls.current_dir + "/filehdfio_full.h5")
        cls.i_o_hdf5 = FileHDFio(file_name=cls.current_dir + "/filehdfio_io.h5")
        cls.es_hdf5 = FileHDFio(
            file_name=cls.current_dir + "/../static/dft/es_hdf.h5"
        )
        with cls.full_hdf5.open("content") as hdf:
            hdf["array"] = np.array([1, 2, 3, 4, 5, 6])
            hdf["array_3d"] = np.array([[1, 2, 3], [4, 5, 6]])
            hdf["traj"] = np.array([[[1, 2, 3], [4, 5, 6]], [[7, 8, 9]]], dtype=object)
            hdf["dict"] = {"key_1": 1, "key_2": "hallo"}
            hdf["dict_numpy"] = {"key_1": 1, "key_2": np.array([1, 2, 3, 4, 5, 6])}
            hdf['indices'] = np.array([1, 1, 1, 1, 6], dtype=int)
            with hdf.open('group') as grp:
                grp['some_entry'] = 'present'
        with cls.i_o_hdf5.open("content") as hdf:
            hdf["exists"] = True
        # Open and store value in a hdf file to use test_remove_file on it, do not use otherwise
        cls.to_be_removed_hdf = FileHDFio(file_name=cls.current_dir + '/filehdfio_tbr.h5')
        with cls.to_be_removed_hdf.open('content') as hdf:
            hdf['value'] = 1
        # Remains open to be closed by test_close, do not use otherwise
        cls.opened_hdf = cls.full_hdf5.open("content")

    @classmethod
    def tearDownClass(cls):
        cls.current_dir = os.path.dirname(os.path.abspath(__file__)).replace("\\", "/")
        os.remove(cls.current_dir + "/filehdfio_full.h5")
        os.remove(cls.current_dir + "/filehdfio_io.h5")

    def _check_full_hdf_values(self, hdf):
        with self.subTest('content/array'):
            array = hdf["content/array"]
            self.assertTrue(
                np.array_equal(array, np.array([1, 2, 3, 4, 5, 6]))
            )
            self.assertIsInstance(array, np.ndarray)
            self.assertEqual(array.dtype, np.dtype(int))

        with self.subTest('content/array_3d'):
            array = hdf["content"]["array_3d"]
            self.assertTrue(
                np.array_equal(
                    array,
                    np.array([[1, 2, 3], [4, 5, 6]]),
                )
            )
            self.assertIsInstance(array, np.ndarray)
            self.assertEqual(array.dtype, np.dtype(int))

        with self.subTest('content/indices'):
            array = hdf['content/indices']
            self.assertTrue(
                np.array_equal(
                    array,
                    np.array([1, 1, 1, 1, 6])
                )
            )
            self.assertIsInstance(array, np.ndarray)
            self.assertEqual(array.dtype, np.dtype(int))

        with self.subTest('content/traj'):
            array = hdf["content/traj"]
            self.assertTrue(
                np.array_equal(
                    array[0], np.array([[1, 2, 3], [4, 5, 6]])
                )
            )
            self.assertTrue(
                np.array_equal(
                    array[1], np.array([[7, 8, 9]])
                )
            )
            self.assertIsInstance(array, np.ndarray)
            self.assertEqual(array.dtype, np.dtype(object))

        with self.subTest('content/dict'):
            content_dict = hdf["content/dict"]
            self.assertEqual(content_dict["key_1"], 1)
            self.assertEqual(content_dict["key_2"], "hallo")
            self.assertIsInstance(content_dict, dict)

        with self.subTest('content/dict_numpy'):
            content_dict = hdf["content/dict_numpy"]
            self.assertEqual(content_dict["key_1"], 1)
            self.assertTrue(
                np.array_equal(
                    content_dict["key_2"],
                    np.array([1, 2, 3, 4, 5, 6]),
                )
            )

        with self.subTest('content/group/some_entry'):
            self.assertEqual(hdf['content/group/some_entry'], 'present')

    def test__is_convertable_dtype_object_array(self):
        object_array_with_lists = np.array([[[1, 2, 3], [2, 3, 4]], [[4, 5, 6]]], dtype=object)
        int_array_as_objects_array = np.array([[1, 2, 3], [3, 4, 5]], dtype=object)
        float_array_as_objects_array = np.array([[1.1, 1.3, 1.5], [2, 2.1, 2.2]], dtype=object)
        object_array_with_none = np.array([[1.1, None, 1.5], [None, 2.1, 2.2]], dtype=object)

        self.assertFalse(self.i_o_hdf5._is_convertable_dtype_object_array(object_array_with_lists))
        self.assertTrue(self.i_o_hdf5._is_convertable_dtype_object_array(int_array_as_objects_array))
        self.assertTrue(self.i_o_hdf5._is_convertable_dtype_object_array(float_array_as_objects_array))
        self.assertTrue(self.i_o_hdf5._is_convertable_dtype_object_array(object_array_with_none),
                        msg="This array should be considered convertable, since first and last element are numbers.")

    def test__convert_dtype_obj_array(self):
        object_array_with_lists = np.array([[[1, 2, 3], [2, 3, 4]], [[4, 5, 6]]], dtype=object)
        int_array_as_objects_array = np.array([[1, 2, 3], [3, 4, 5]], dtype=object)
        float_array_as_objects_array = np.array([[1.1, 1.3, 1.5], [2, 2.1, 2.2]], dtype=object)
        object_array_with_none = np.array([[1.1, None, 1.5], [None, 2.1, 2.2]], dtype=object)

        self.assertIs(self.i_o_hdf5._convert_dtype_obj_array(object_array_with_lists), object_array_with_lists)
        self.assertIs(self.i_o_hdf5._convert_dtype_obj_array(object_array_with_none), object_array_with_none)

        array = self.i_o_hdf5._convert_dtype_obj_array(int_array_as_objects_array)
        self.assertTrue(np.array_equal(array, int_array_as_objects_array))
        self.assertEqual(array.dtype, np.dtype(int))

        array = self.i_o_hdf5._convert_dtype_obj_array(float_array_as_objects_array)
        self.assertTrue(np.array_equal(array, float_array_as_objects_array))
        self.assertEqual(array.dtype, np.dtype(float))

    def test_array_type_conversion(self):
        object_array_with_lists = np.array([[[1, 2, 3], [2, 3, 4]], [[4, 5, 6]]], dtype=object)
        int_array_as_objects_array = np.array([[1, 2, 3], [3, 4, 5]], dtype=object)
        float_array_as_objects_array = np.array([[1.1, 1.3, 1.5], [2, 2.1, 2.2]], dtype=object)

        hdf = self.i_o_hdf5.open("arrays")

        hdf['object_array_with_lists'] = object_array_with_lists
        hdf['int_array_as_objects_array'] = int_array_as_objects_array
        hdf['float_array_as_objects_array'] = float_array_as_objects_array

        with self.subTest("object_array_with_lists"):
            array = hdf['object_array_with_lists']
            np.array_equal(array, object_array_with_lists)
            self.assertIsInstance(array, np.ndarray)
            self.assertEqual(array.dtype, np.dtype(object), msg="dtype=object array falsely converted.")

        #  Here I got:  TypeError: Object dtype dtype('O') has no native HDF5 equivalent
        #
        # object_array_with_none = np.array([[1.1, None, 1.5], [None, 2.1, 2.2]], dtype=object)
        # hdf['object_array_with_none'] = object_array_with_none
        # with self.subTest("object_array_with_none"):
        #     array = hdf['object_array_with_none']
        #     np.array_equal(array, object_array_with_none)
        #     self.assertIsInstance(array, np.ndarray)
        #     self.assertTrue(array.dtype == np.dtype(object))

        with self.subTest('int_array_as_objects_array'):
            array = hdf['int_array_as_objects_array']
            np.array_equal(array, int_array_as_objects_array)
            self.assertIsInstance(array, np.ndarray)
            self.assertEqual(array.dtype, np.dtype(int), msg="dtype=object array containing only int not converted "
                                                             "to dtype int array.")

        with self.subTest('float_array_as_objects_array'):
            array = hdf['float_array_as_objects_array']
            np.array_equal(array, float_array_as_objects_array)
            self.assertIsInstance(array, np.ndarray)
            self.assertEqual(array.dtype, np.dtype(float), msg="dtype=object array containing only float not converted"
                                                               " to dtype float array.")

        hdf.remove_group()

    def test_get_item(self):
        self._check_full_hdf_values(self.full_hdf5)
        # Test leaving to pyiron Project at hdf file location:
        pr = self.full_hdf5['content/..']
        from pyiron_base import Project
        self.assertIsInstance(pr, Project)
        self.assertEqual(pr.path, self.full_hdf5.file_path + '/')
        # Test leaving to pyiron Project at other than hdf file location:
        pr = self.full_hdf5['..']
        self.assertIsInstance(pr, Project)
        self.assertEqual(pr.path.replace("\\", "/"),
                         os.path.normpath(
                                os.path.join(self.full_hdf5.file_path, '..')
                             ).replace("\\", "/") + '/'
                         )
        # Test getting a new FileHDFio object:
        group_hdf = self.full_hdf5['content/group']
        self.assertIsInstance(group_hdf, FileHDFio)
        self.assertEqual(group_hdf.h5_path, '/content/group')
        # Test getting the parent FileHDFio object:
        content_hdf = group_hdf['..']
        self.assertIsInstance(content_hdf, FileHDFio)
        self.assertEqual(content_hdf.h5_path, self.full_hdf5.h5_path + 'content')
        # Getting the '/' of the hdf would result in a path which already belongs to the project.
        # Therefore, the project is returned instead.
        pr = content_hdf['..']
        self.assertIsInstance(pr, Project)
        self.assertEqual(pr.path, self.full_hdf5.file_path + '/')
        # Test getting the same object directly:
        pr = group_hdf['../..']
        self.assertIsInstance(pr, Project)
        self.assertEqual(pr.path, self.full_hdf5.file_path + '/')

    def test_file_name(self):
        self.assertEqual(
            self.empty_hdf5.file_name, self.current_dir + "/filehdfio_empty.h5"
        )
        self.assertEqual(
            self.full_hdf5.file_name, self.current_dir + "/filehdfio_full.h5"
        )

    def test_h5_path(self):
        self.assertEqual(self.full_hdf5.h5_path, '/')

    def test_open(self):
        opened_hdf = self.full_hdf5.open('content')
        self.assertEqual(opened_hdf.h5_path, '/content')
        self.assertEqual(opened_hdf.history[-1], 'content')

    def test_close(self):
        self.opened_hdf.close()
        self.assertEqual(self.opened_hdf.h5_path, '/')

    def test_remove_file(self):
        path = self.to_be_removed_hdf.file_name
        self.to_be_removed_hdf.remove_file()
        self.assertFalse(os.path.isfile(path))

    def test_get_from_table(self):
        pass

    def test_get_pandas(self):
        pass

    def test_get(self):
        self.assertEqual(self.full_hdf5.get("doesnotexist", default=42), 42,
                         "default value not returned when value doesn't exist.")
        self.assertTrue(np.array_equal(
            self.full_hdf5.get("content/array", default=42),
            np.array([1, 2, 3, 4, 5, 6])
        ), "default value returned when value does exist.")
        with self.assertRaises(ValueError):
            self.empty_hdf5.get('non_existing_key')

    def test_hd_copy(self):
        new_hdf_file = os.path.join(self.current_dir, 'copy_full.h5')
        new_hdf = FileHDFio(file_name=new_hdf_file)
        new_hdf = self.full_hdf5.hd_copy(self.full_hdf5, new_hdf)
        self._check_full_hdf_values(new_hdf)
        os.remove(new_hdf_file)

    def test_groups(self):
        groups = self.full_hdf5.groups()
        # _filter is actually relies on the _filter property of the Project, thus groups does not do anything.
        self.assertIsInstance(groups, FileHDFio)

    def test_rewrite_hdf5(self):
        pass

    def test_to_object(self):
        pass

    def test_put(self):
        self.i_o_hdf5.put('answer', 42)
        self.assertEqual(self.i_o_hdf5['answer'], 42)

    def test_list_all(self):
        empty_file_dict = self.empty_hdf5.list_all()
        self.assertEqual(empty_file_dict["groups"], [])
        self.assertEqual(empty_file_dict["nodes"], [])
        es_file_dict = self.es_hdf5.list_all()
        self.assertEqual(es_file_dict["groups"], ["es_new", "es_old"])
        self.assertEqual(es_file_dict["nodes"], [])
        es_group_dict = self.es_hdf5["es_new"].list_all()
        self.assertEqual(es_group_dict["groups"], ["dos"])
        self.assertEqual(
            es_group_dict["nodes"],
            ["TYPE", "efermi", "eig_matrix", "k_points", "k_weights", "occ_matrix"],
        )

    def test_list_nodes(self):
        self.assertEqual(self.empty_hdf5.list_nodes(), [])
        self.assertEqual(
            self.es_hdf5["es_new"].list_nodes(),
            ["TYPE", "efermi", "eig_matrix", "k_points", "k_weights", "occ_matrix"],
        )

    def test_list_groups(self):
        self.assertEqual(self.empty_hdf5.list_groups(), [])
        self.assertEqual(self.es_hdf5.list_groups(), ["es_new", "es_old"])

    def test_listdirs(self):
        self.assertEqual(self.empty_hdf5.listdirs(), [])
        self.assertEqual(self.es_hdf5.listdirs(), ["es_new", "es_old"])

    def test_show_hdf(self):
        sys_stdout = sys.stdout
        result = StringIO()
        sys.stdout = result
        self.full_hdf5.show_hdf()
        result_string = result.getvalue()
        sys.stdout = sys_stdout
        self.assertEqual(result_string,
                         'group:  content\n  node array\n  node array_3d\n  node dict\n  node dict_numpy\n' +
                         '  node indices\n  node traj\n  group:  group\n    node some_entry\n'
                         )

    def test_is_empty(self):
        self.assertTrue(self.empty_hdf5.is_empty)
        self.assertFalse(self.full_hdf5.is_empty)

    def test_is_root(self):
        self.assertTrue(self.full_hdf5.is_root)
        hdf = self.full_hdf5['content']
        self.assertFalse(hdf.is_root)

    def test_base_name(self):
        self.assertEqual(self.full_hdf5.base_name, 'filehdfio_full')
        self.assertEqual(self.empty_hdf5.base_name, 'filehdfio_empty')
        self.assertEqual(self.i_o_hdf5.base_name, 'filehdfio_io')

    def test_file_size(self):
        self.assertTrue(self.es_hdf5.file_size(self.es_hdf5) > 0)

    def test_get_size(self):
        self.assertTrue(self.es_hdf5.get_size(self.es_hdf5) > 0)

    def test_copy(self):
        copy = self.es_hdf5.copy()
        self.assertIsInstance(copy, FileHDFio)
        self.assertEqual(copy.h5_path, self.es_hdf5.h5_path)

    # results in an Error
    #   File "C:\Users\Siemer\pyiron_git\pyiron_base\tests\generic\test_fileHDFio.py", line 249, in test_copy_to
    #     copy = self.full_hdf5.copy_to(destination)
    #   File "C:\Users\Siemer\pyiron_git\pyiron_base\pyiron_base\generic\hdfio.py", line 355, in copy_to
    #     _internal_copy(source=f_source, source_path=self._h5_path, target=f_target,
    #   File "C:\Users\Siemer\pyiron_git\pyiron_base\pyiron_base\generic\hdfio.py", line 332, in _internal_copy
    #     source.copy(source_path, target, name=target_path)
    #   File "C:\Users\Siemer\anaconda3\envs\pyiron_git\lib\site-packages\h5py\_hl\group.py", line 494, in copy
    #     h5o.copy(source.id, self._e(source_path), dest.id, self._e(dest_path),
    #   File "h5py\_objects.pyx", line 54, in h5py._objects.with_phil.wrapper
    #   File "h5py\_objects.pyx", line 55, in h5py._objects.with_phil.wrapper
    #   File "h5py\h5o.pyx", line 217, in h5py.h5o.copy
    #   ValueError: No destination name specified (no destination name specified)
    #def test_copy_to(self):
    #    file_name = self.current_dir + '/filehdfio_tmp'
    #    destination = FileHDFio(file_name=file_name)
    #    copy = self.full_hdf5.copy_to(destination)
    #    self._check_full_hdf_values(copy)
    #    os.remove(file_name)

    def test_remove_group(self):
        grp = 'group_to_be_removed'
        hdf = self.i_o_hdf5.create_group(grp)
        # If nothing is written to the group, the creation is not reflected by the HDF5 file
        hdf['key'] = 1
        self.assertTrue(grp in self.i_o_hdf5.list_groups())
        hdf.remove_group()
        self.assertFalse(grp in self.i_o_hdf5.list_nodes())
        # This should not raise an error, albeit the group of hdf is removed
        hdf.remove_group()

<<<<<<< HEAD
    def test_get_safe_job_name(self):
        T = 300.8000000000002
        p = 0.30000000000000004
        self.assertEqual(_get_safe_job_name(('job', T, 'K', p, 'GPa')), 'job_300d8_K_0d3_GPa')
=======
    def test_ragged_array(self):
        """Should correctly identify ragged arrays/lists."""
        self.assertTrue(_is_ragged_in_1st_dim_only([ [1], [1, 2] ]),
                        "Ragged nested list not detected!")
        self.assertTrue(_is_ragged_in_1st_dim_only([ np.array([1]), np.array([1, 2]) ]),
                        "Ragged list of arrays not detected!")
        self.assertFalse(_is_ragged_in_1st_dim_only([ [1, 2], [3, 4] ]),
                         "Non-ragged nested list detected incorrectly!")
        self.assertFalse(_is_ragged_in_1st_dim_only(np.array([ [1, 2], [3, 4] ])),
                         "Non-ragged array detected incorrectly!")
        self.assertTrue(_is_ragged_in_1st_dim_only([ [[1]], [[2], [3]] ]),
                        "Ragged nested list not detected even though shape[1:] matches!")
        self.assertFalse(_is_ragged_in_1st_dim_only([ [[1, 2, 3]], [[2]], [[3]] ]),
                         "Ragged nested list detected incorrectly even though shape[1:] don't match!")
>>>>>>> eeee758a


if __name__ == "__main__":
    unittest.main()<|MERGE_RESOLUTION|>--- conflicted
+++ resolved
@@ -6,11 +6,8 @@
 import sys
 from io import StringIO
 import numpy as np
-<<<<<<< HEAD
 from pyiron_base.generic.hdfio import FileHDFio, _get_safe_job_name
-=======
 from pyiron_base.generic.hdfio import FileHDFio, _is_ragged_in_1st_dim_only
->>>>>>> eeee758a
 from pyiron_base._tests import PyironTestCase
 import unittest
 
@@ -379,12 +376,11 @@
         # This should not raise an error, albeit the group of hdf is removed
         hdf.remove_group()
 
-<<<<<<< HEAD
     def test_get_safe_job_name(self):
         T = 300.8000000000002
         p = 0.30000000000000004
         self.assertEqual(_get_safe_job_name(('job', T, 'K', p, 'GPa')), 'job_300d8_K_0d3_GPa')
-=======
+
     def test_ragged_array(self):
         """Should correctly identify ragged arrays/lists."""
         self.assertTrue(_is_ragged_in_1st_dim_only([ [1], [1, 2] ]),
@@ -399,7 +395,6 @@
                         "Ragged nested list not detected even though shape[1:] matches!")
         self.assertFalse(_is_ragged_in_1st_dim_only([ [[1, 2, 3]], [[2]], [[3]] ]),
                          "Ragged nested list detected incorrectly even though shape[1:] don't match!")
->>>>>>> eeee758a
 
 
 if __name__ == "__main__":
