--- conflicted
+++ resolved
@@ -30,8 +30,6 @@
 __email__ = "janssen@mpie.de"
 __status__ = "production"
 __date__ = "Sep 1, 2017"
-
-<<<<<<< HEAD
 
 _special_symbol_replacements = {
     '.': 'd',
@@ -59,7 +57,7 @@
         job_name += extension
     return job_name
 
-=======
+
 def _is_ragged_in_1st_dim_only(value: Union[np.ndarray, list]) -> bool:
     """
     Checks whether array or list of lists is ragged in the first dimension.
@@ -82,7 +80,7 @@
             return s[0], s[1:]
         dim1, dim_other = zip(*map(extract_dims, value))
         return len(set(dim1)) > 1 and len(set(dim_other)) == 1
->>>>>>> eeee758a
+
 
 def open_hdf5(filename, mode="r", swmr=False):
     if swmr and mode != "r":
