--- conflicted
+++ resolved
@@ -35,11 +35,7 @@
 
     pr = Project(args.project)
     if args.jobs_only:
-<<<<<<< HEAD
-        pr.remove_jobs(recursive = args.recursive, silently=True)
-=======
-        pr.remove_jobs_silently(recursive=args.recursive)
->>>>>>> f9ba2d5b
+        pr.remove_jobs(recursive=args.recursive, silently=True)
     else:
         pr.remove(enable=True)
         if not os.listdir(args.project):
