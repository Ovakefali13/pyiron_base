--- conflicted
+++ resolved
@@ -994,16 +994,11 @@
             silently (bool): if True the safety check is disabled - default=False
         """
         if not isinstance(recursive, bool):
-<<<<<<< HEAD
-            raise ValueError('recursive must be a boolean')
+            raise ValueError("recursive must be a boolean")
         if silently:
             confirmed = "y"
         else:
             confirmed = None
-=======
-            raise ValueError("recursive must be a boolean")
-        confirmed = None
->>>>>>> f9ba2d5b
         while confirmed not in ["y", "n"]:
             if confirmed is None:
                 confirmed = input(
@@ -1021,37 +1016,7 @@
 
     @deprecate(message="Use pr.remove_jobs(silently=True) rather than pr.remove_jobs_silently().")
     def remove_jobs_silently(self, recursive=False, progress=True):
-<<<<<<< HEAD
         self.remove_jobs(recursive=recursive, progress=progress, silently=True)
-=======
-        """
-        Remove all jobs in the current project and in all subprojects if recursive=True is selected - see also
-        remove_job()
-
-        Args:
-            recursive (bool): [True/False] delete all jobs in all subprojects - default=False
-            progress (bool): if True (default), add an interactive progress bar to the iteration
-        """
-        if not isinstance(recursive, bool):
-            raise ValueError("recursive must be a boolean")
-        if not self.db.view_mode:
-            job_id_lst = self.get_job_ids(recursive=recursive)
-            if progress and len(job_id_lst) > 0:
-                job_id_lst = tqdm(job_id_lst)
-            for job_id in job_id_lst:
-                if job_id not in self.get_job_ids(recursive=recursive):
-                    continue
-                else:
-                    try:
-                        self.remove_job(job_specifier=job_id)
-                        state.logger.debug("Remove job with ID {0} ".format(job_id))
-                    except (IndexError, Exception):
-                        state.logger.debug(
-                            "Could not remove job with ID {0} ".format(job_id)
-                        )
-        else:
-            raise EnvironmentError("copy_to: is not available in Viewermode !")
->>>>>>> f9ba2d5b
 
     def compress_jobs(self, recursive=False):
         """
@@ -1460,7 +1425,7 @@
             progress (bool): if True (default), add an interactive progress bar to the iteration
         """
         if not isinstance(recursive, bool):
-            raise ValueError('recursive must be a boolean')
+            raise ValueError("recursive must be a boolean")
         if not self.db.view_mode:
             job_id_lst = self.get_job_ids(recursive=recursive)
             if progress and len(job_id_lst) > 0:
