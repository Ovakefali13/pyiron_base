<<<<<<< HEAD
# coding: utf-8
# Copyright (c) Max-Planck-Institut für Eisenforschung GmbH - Computational Materials Design (CM) Department
# Distributed under the terms of "New BSD License", see the LICENSE file.

from pyiron_base.generic.hdfio import FileHDFio, ProjectHDFio
from pyiron_base.generic.inputlist import InputList
from pyiron_base.generic.jedi import fix_ipython_autocomplete
from pyiron_base.generic.parameters import GenericParameters
from pyiron_base.generic.template import PyironObject
from pyiron_base.job.executable import Executable
from pyiron_base.job.generic import GenericJob
from pyiron_base.job.interactive import InteractiveBase
from pyiron_base.job.jobstatus import JobStatus, job_status_successful_lst
from pyiron_base.job.jobtype import JOB_CLASS_DICT, JobType, JobTypeChoice
from pyiron_base.job.external import Notebook
from pyiron_base.master.generic import GenericMaster, get_function_from_string
from pyiron_base.master.parallel import ParallelMaster, JobGenerator
from pyiron_base.master.serial import SerialMasterBase
from pyiron_base.project.generic import Project
from pyiron_base.project.gui import ProjectGUI
from pyiron_base.pyio.parser import Logstatus, extract_data_from_file
from pyiron_base.server.queuestatus import _validate_que_request
from pyiron_base.settings.generic import Settings
from pyiron_base.settings.install import install_dialog


=======
from pyiron_base.project.generic import Project
from pyiron_base.generic.jedi import fix_ipython_autocomplete
>>>>>>> 02e4121a
from ._version import get_versions

__version__ = get_versions()["version"]
del get_versions

# jedi fix
fix_ipython_autocomplete()<|MERGE_RESOLUTION|>--- conflicted
+++ resolved
@@ -1,4 +1,3 @@
-<<<<<<< HEAD
 # coding: utf-8
 # Copyright (c) Max-Planck-Institut für Eisenforschung GmbH - Computational Materials Design (CM) Department
 # Distributed under the terms of "New BSD License", see the LICENSE file.
@@ -23,12 +22,6 @@
 from pyiron_base.server.queuestatus import _validate_que_request
 from pyiron_base.settings.generic import Settings
 from pyiron_base.settings.install import install_dialog
-
-
-=======
-from pyiron_base.project.generic import Project
-from pyiron_base.generic.jedi import fix_ipython_autocomplete
->>>>>>> 02e4121a
 from ._version import get_versions
 
 __version__ = get_versions()["version"]
